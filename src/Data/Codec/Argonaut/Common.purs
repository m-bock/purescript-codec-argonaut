module Data.Codec.Argonaut.Common
  ( either
  , foreignObject
  , list
  , map
  , maybe
  , module Data.Codec.Argonaut
  , nonEmptyArray
  , nonEmptyList
  , nonEmptySet
  , nonEmptyString
  , set
  , strMap
  , tuple
  ) where

import Prelude hiding (map, void, identity)

import Data.Argonaut.Core (Json)
import Data.Array as Array
import Data.Array.NonEmpty as NEA
<<<<<<< HEAD
import Data.Bifunctor (lmap)
import Data.Codec as Codec
import Data.Codec.Argonaut (JIndexedCodec, JPropCodec, JsonCodec, JsonDecodeError(..), array, boolean, char, codePoint, coercible, decode, encode, fix, index, indexedArray, int, jarray, jobject, json, named, null, number, object, printJsonDecodeError, prismaticCodec, prop, record, recordProp, recordPropOptional, string, void, (<~<), (>~>), (~))
=======
import Data.Codec.Argonaut (Codec(..), Codec', JIndexedCodec, JPropCodec, JsonCodec, JsonDecodeError(..), array, boolean, char, codePoint, codec, codec', coercible, decode, encode, fix, hoist, identity, index, indexedArray, int, jarray, jobject, json, named, null, number, object, printJsonDecodeError, prismaticCodec, prop, record, recordProp, recordPropOptional, string, void, (<~<), (>~>), (~))
>>>>>>> b0929b2f
import Data.Codec.Argonaut.Sum (taggedSum)
import Data.Either (Either(..))
import Data.FoldableWithIndex (forWithIndex_)
import Data.Functor as F
import Data.List as List
import Data.List.NonEmpty as NEL
import Data.Map as Map
import Data.Maybe (Maybe(..))
import Data.Profunctor (dimap)
import Data.Set as Set
import Data.Set.NonEmpty as NESet
import Data.String.NonEmpty as NEString
import Data.TraversableWithIndex (traverseWithIndex)
import Data.Tuple (Tuple(..), fst, snd)
import Foreign.Object as Object
import Foreign.Object.ST as ObjectST

-- | A codec for `NonEmptyString` values.
-- |
-- | Encodes as the standard type in JSON, but will fail to decode if the string is empty.
nonEmptyString ∷ JsonCodec NEString.NonEmptyString
nonEmptyString = prismaticCodec "NonEmptyString" NEString.fromString NEString.toString string

-- | A codec for `NonEmptyArray` values.
-- |
-- | Encodes as the standard type in JSON, but will fail to decode if the array is empty.
nonEmptyArray ∷ ∀ a. JsonCodec a → JsonCodec (NEA.NonEmptyArray a)
nonEmptyArray codec = prismaticCodec "NonEmptyArray" NEA.fromArray NEA.toArray (array codec)

-- | A codec for `Maybe` values.
-- |
-- | NOTE: This is not suitable to en/decode null values. If you need these kinds of codecs,
-- | look into `Data.Codec.Argonaut.Compat`
maybe ∷ ∀ a. JsonCodec a → JsonCodec (Maybe a)
maybe codec = taggedSum "Maybe" printTag parseTag dec enc
  where
  printTag = case _ of
    false → "Nothing"
    true → "Just"
  parseTag = case _ of
    "Nothing" → Just false
    "Just" → Just true
    _ → Nothing
  dec = case _ of
    false → Left Nothing
    true → Right (F.map Just <<< decode codec)
  enc = case _ of
    Nothing → Tuple false Nothing
    Just a → Tuple true (Just (encode codec a))

-- | A codec for `Tuple` values.
-- |
-- | Encodes as a two-element array in JSON.
tuple ∷ ∀ a b. JsonCodec a → JsonCodec b → JsonCodec (Tuple a b)
tuple codecA codecB = indexedArray "Tuple" $
  Tuple
    <$> fst ~ index 0 codecA
    <*> snd ~ index 1 codecB

-- | A codec for `Either` values.
either ∷ ∀ a b. JsonCodec a → JsonCodec b → JsonCodec (Either a b)
either codecA codecB = taggedSum "Either" printTag parseTag dec enc
  where
  printTag = case _ of
    true → "Left"
    false → "Right"
  parseTag = case _ of
    "Left" → Just true
    "Right" → Just false
    _ → Nothing
  dec = case _ of
    true → Right (F.map Left <<< decode codecA)
    false → Right (F.map Right <<< decode codecB)
  enc = case _ of
    Left a → Tuple true (Just (encode codecA a))
    Right b → Tuple false (Just (encode codecB b))

-- | A codec for `List` values.
-- |
-- | Encodes as an array in JSON.
list ∷ ∀ a. JsonCodec a → JsonCodec (List.List a)
list codec = dimap Array.fromFoldable List.fromFoldable (named "List" (array codec))

-- | A codec for `NonEmptyList` values.
-- |
-- | Encodes as an array in JSON.
nonEmptyList ∷ ∀ a. JsonCodec a → JsonCodec (NEL.NonEmptyList a)
nonEmptyList codec = prismaticCodec "NonEmptyList" NEL.fromFoldable Array.fromFoldable (array codec)

-- | A codec for `Map` values.
-- |
-- | Encodes as an array of two-element key/value arrays in JSON.
map ∷ ∀ a b. Ord a ⇒ JsonCodec a → JsonCodec b → JsonCodec (Map.Map a b)
map codecA codecB = dimap Map.toUnfoldable (Map.fromFoldable) (named "Map" (array (tuple codecA codecB)))

-- | A codec for `Map` values which have string keys.
-- |
-- | Encodes as an object in JSON.
strMap ∷ ∀ a. JsonCodec a → JsonCodec (Map.Map String a)
strMap codec = Codec.basicCodec decode encode
  where
  encode ∷ Map.Map String a → Json
  encode msa = Codec.encode jobject $ Object.runST do
    obj ← ObjectST.new
    forWithIndex_ msa \k v → ObjectST.poke k (Codec.encode codec v) obj
    pure obj

  decode ∷ Json → Either JsonDecodeError (Map.Map String a)
  decode json = do
    r ← Map.fromFoldableWithIndex <$> Codec.decode jobject json
    traverseWithIndex (\k v → lmap (AtKey k) (Codec.decode codec v)) r

-- | A codec for `Set` values.
-- |
-- | Encodes as an array in JSON.
set ∷ ∀ a. Ord a ⇒ JsonCodec a → JsonCodec (Set.Set a)
set codec = dimap Array.fromFoldable Set.fromFoldable (named "Set" (array codec))

-- | A codec for `NonEmptySet` values.
-- |
-- | Encodes as an array in JSON.
nonEmptySet ∷ ∀ a. Ord a ⇒ JsonCodec a → JsonCodec (NESet.NonEmptySet a)
nonEmptySet codec = prismaticCodec "NonEmptySet" NESet.fromFoldable NESet.toUnfoldable (array codec)

-- | A codec for `Object` values.
-- |
-- | Encodes as an array of two-element key/value arrays in JSON.
foreignObject ∷ ∀ a. JsonCodec a → JsonCodec (Object.Object a)
foreignObject = dimap Object.toUnfoldable Object.fromFoldable <<< array <<< tuple string<|MERGE_RESOLUTION|>--- conflicted
+++ resolved
@@ -1,34 +1,15 @@
 module Data.Codec.Argonaut.Common
-  ( either
-  , foreignObject
-  , list
-  , map
-  , maybe
+  ( module Data.Codec.Argonaut.Common
   , module Data.Codec.Argonaut
-  , nonEmptyArray
-  , nonEmptyList
-  , nonEmptySet
-  , nonEmptyString
-  , set
-  , strMap
-  , tuple
   ) where
 
-import Prelude hiding (map, void, identity)
+import Prelude hiding (identity, map, void)
 
-import Data.Argonaut.Core (Json)
 import Data.Array as Array
 import Data.Array.NonEmpty as NEA
-<<<<<<< HEAD
-import Data.Bifunctor (lmap)
-import Data.Codec as Codec
-import Data.Codec.Argonaut (JIndexedCodec, JPropCodec, JsonCodec, JsonDecodeError(..), array, boolean, char, codePoint, coercible, decode, encode, fix, index, indexedArray, int, jarray, jobject, json, named, null, number, object, printJsonDecodeError, prismaticCodec, prop, record, recordProp, recordPropOptional, string, void, (<~<), (>~>), (~))
-=======
 import Data.Codec.Argonaut (Codec(..), Codec', JIndexedCodec, JPropCodec, JsonCodec, JsonDecodeError(..), array, boolean, char, codePoint, codec, codec', coercible, decode, encode, fix, hoist, identity, index, indexedArray, int, jarray, jobject, json, named, null, number, object, printJsonDecodeError, prismaticCodec, prop, record, recordProp, recordPropOptional, string, void, (<~<), (>~>), (~))
->>>>>>> b0929b2f
 import Data.Codec.Argonaut.Sum (taggedSum)
 import Data.Either (Either(..))
-import Data.FoldableWithIndex (forWithIndex_)
 import Data.Functor as F
 import Data.List as List
 import Data.List.NonEmpty as NEL
@@ -38,10 +19,9 @@
 import Data.Set as Set
 import Data.Set.NonEmpty as NESet
 import Data.String.NonEmpty as NEString
-import Data.TraversableWithIndex (traverseWithIndex)
+import Data.Traversable (traverse)
 import Data.Tuple (Tuple(..), fst, snd)
 import Foreign.Object as Object
-import Foreign.Object.ST as ObjectST
 
 -- | A codec for `NonEmptyString` values.
 -- |
@@ -125,18 +105,10 @@
 -- |
 -- | Encodes as an object in JSON.
 strMap ∷ ∀ a. JsonCodec a → JsonCodec (Map.Map String a)
-strMap codec = Codec.basicCodec decode encode
-  where
-  encode ∷ Map.Map String a → Json
-  encode msa = Codec.encode jobject $ Object.runST do
-    obj ← ObjectST.new
-    forWithIndex_ msa \k v → ObjectST.poke k (Codec.encode codec v) obj
-    pure obj
-
-  decode ∷ Json → Either JsonDecodeError (Map.Map String a)
-  decode json = do
-    r ← Map.fromFoldableWithIndex <$> Codec.decode jobject json
-    traverseWithIndex (\k v → lmap (AtKey k) (Codec.decode codec v)) r
+strMap codec =
+  codec'
+    (F.map Map.fromFoldableWithIndex <<< traverse (decode codec) <=< decode jobject)
+    (encode jobject <<< Object.fromFoldableWithIndex <<< F.map (encode codec))
 
 -- | A codec for `Set` values.
 -- |
