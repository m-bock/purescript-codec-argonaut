--- conflicted
+++ resolved
@@ -315,20 +315,12 @@
   when (tag /= expectedTag)
     (Left UnmatchedCase)
 
-<<<<<<< HEAD
 parseNoFields ∷ Encoding → Json → String → Either Err Unit
-parseNoFields encoding json expectedTag =
-  case encoding of
-    EncodeNested {} → do
-      obj ← lmap JErr $ CA.decode jobject json
-=======
-parseNoFields ∷ Encoding → Json → String → Either JsonDecodeError Unit
 parseNoFields encoding json expectedTagRaw =
   case encoding of
     EncodeNested { mapTag } → do
       let expectedTag = mapTag expectedTagRaw ∷ String
-      obj ← CA.decode jobject json
->>>>>>> b192e340
+      obj ← lmap JErr $ CA.decode jobject json
       val ←
         ( Obj.lookup expectedTag obj # note UnmatchedCase
         ) ∷ _ Json
@@ -338,14 +330,9 @@
             (JErr $ TypeMismatch "Expecting an empty array")
       pure unit
 
-<<<<<<< HEAD
-    EncodeTagged { tagKey, valuesKey, omitEmptyArguments } → do
-      obj ← lmap JErr $ CA.decode jobject json
-=======
     EncodeTagged { tagKey, valuesKey, omitEmptyArguments, mapTag } → do
       let expectedTag = mapTag expectedTagRaw ∷ String
-      obj ← CA.decode jobject json
->>>>>>> b192e340
+      obj ← lmap JErr $ CA.decode jobject json
       checkTag tagKey obj expectedTag
       when (not omitEmptyArguments) do
         val ←
@@ -358,18 +345,11 @@
               (JErr $ TypeMismatch "Expecting an empty array")
         pure unit
 
-<<<<<<< HEAD
 parseSingleField ∷ Encoding → Json → String → Either Err Json
-parseSingleField encoding json expectedTag = case encoding of
-  EncodeNested { unwrapSingleArguments } → do
-    obj ← lmap JErr $ CA.decode jobject json
-=======
-parseSingleField ∷ Encoding → Json → String → Either JsonDecodeError Json
 parseSingleField encoding json expectedTagRaw = case encoding of
   EncodeNested { unwrapSingleArguments, mapTag } → do
     let expectedTag = mapTag expectedTagRaw ∷ String
-    obj ← CA.decode jobject json
->>>>>>> b192e340
+    obj ← lmap JErr $ CA.decode jobject json
     val ←
       ( Obj.lookup expectedTag obj # note UnmatchedCase
       ) ∷ _ Json
@@ -381,14 +361,9 @@
         [ head ] → pure head
         _ → Left $ JErr $ TypeMismatch "Expecting exactly one element"
 
-<<<<<<< HEAD
-  EncodeTagged { tagKey, valuesKey, unwrapSingleArguments } → do
-    obj ← lmap JErr $ CA.decode jobject json
-=======
   EncodeTagged { tagKey, valuesKey, unwrapSingleArguments, mapTag } → do
     let expectedTag = mapTag expectedTagRaw ∷ String
-    obj ← CA.decode jobject json
->>>>>>> b192e340
+    obj ← lmap JErr $ CA.decode jobject json
     checkTag tagKey obj expectedTag
     val ←
       ( Obj.lookup valuesKey obj
@@ -402,33 +377,20 @@
         [ head ] → pure head
         _ → Left $ JErr $ TypeMismatch "Expecting exactly one element"
 
-<<<<<<< HEAD
 parseManyFields ∷ Encoding → Json → String → Either Err (Array Json)
-parseManyFields encoding json expectedTag =
-  case encoding of
-    EncodeNested {} → do
-      obj ← lmap JErr $ CA.decode jobject json
-=======
-parseManyFields ∷ Encoding → Json → String → Either JsonDecodeError (Array Json)
 parseManyFields encoding json expectedTagRaw =
   case encoding of
     EncodeNested { mapTag } → do
       let expectedTag = mapTag expectedTagRaw ∷ String
-      obj ← CA.decode jobject json
->>>>>>> b192e340
+      obj ← lmap JErr $ CA.decode jobject json
       val ←
         ( Obj.lookup expectedTag obj # note UnmatchedCase
         ) ∷ _ Json
       lmap JErr $ CA.decode CA.jarray val
 
-<<<<<<< HEAD
-    EncodeTagged { tagKey, valuesKey } → do
-      obj ← lmap JErr $ CA.decode jobject json
-=======
     EncodeTagged { tagKey, valuesKey, mapTag } → do
       let expectedTag = mapTag expectedTagRaw ∷ String
-      obj ← CA.decode jobject json
->>>>>>> b192e340
+      obj ← lmap JErr $ CA.decode jobject json
       checkTag tagKey obj expectedTag
       val ←
         ( Obj.lookup valuesKey obj
@@ -480,31 +442,18 @@
 sumFlat = sumFlatWith defaultFlatEncoding
 
 sumFlatWith ∷ ∀ @tag r rep a. GFlatCases tag r rep ⇒ Generic a rep ⇒ FlatEncoding tag → String → Record r → JsonCodec a
-<<<<<<< HEAD
-sumFlatWith _ name r =
-  dimap from to $ codec' dec enc
-  where
-  dec = gFlatCasesDecode @tag r >>> (lmap $ finalizeError name)
-  enc = gFlatCasesEncode @tag r
-=======
 sumFlatWith encoding name r =
   dimap from to $ codec' dec enc
   where
-  dec = gFlatCasesDecode @tag encoding r >>> (lmap $ Named name)
+  dec = gFlatCasesDecode @tag encoding r >>> (lmap $ finalizeError name)
   enc = gFlatCasesEncode @tag encoding r
->>>>>>> b192e340
 
 class GFlatCases ∷ Symbol → Row Type → Type → Constraint
 class
   GFlatCases tag r rep
   where
-<<<<<<< HEAD
-  gFlatCasesEncode ∷ Record r → rep → Json
-  gFlatCasesDecode ∷ Record r → Json → Either Err rep
-=======
   gFlatCasesEncode ∷ FlatEncoding tag → Record r → rep → Json
-  gFlatCasesDecode ∷ FlatEncoding tag → Record r → Json → Either JsonDecodeError rep
->>>>>>> b192e340
+  gFlatCasesDecode ∷ FlatEncoding tag → Record r → Json → Either Err rep
 
 instance gFlatCasesConstructorNoArg ∷
   ( Row.Cons name Unit () rc
@@ -525,30 +474,19 @@
     in
       CA.encode codecWithTag rcWithTag
 
-<<<<<<< HEAD
-  gFlatCasesDecode ∷ Record rc → Json → Either Err (Constructor name NoArguments)
-  gFlatCasesDecode _ json = do
-    let
-      name = reflectSymbol (Proxy @name) ∷ String
-      tag = reflectSymbol (Proxy @tag) ∷ String
-
-    obj ← lmap JErr $ CA.decode jobject json
-=======
-  gFlatCasesDecode ∷ FlatEncoding tag → Record rc → Json → Either JsonDecodeError (Constructor name NoArguments)
+  gFlatCasesDecode ∷ FlatEncoding tag → Record rc → Json → Either Err (Constructor name NoArguments)
   gFlatCasesDecode { mapTag } _ json = do
     let
       nameRaw = reflectSymbol (Proxy @name) ∷ String
       name = mapTag nameRaw ∷ String
-      propCodec = CAR.record {} ∷ JPropCodec {}
-      propCodecWithTag = CA.recordProp (Proxy @tag) CA.string propCodec ∷ JPropCodec (Record rf)
-      codecWithTag = CA.object ("case " <> name) propCodecWithTag ∷ JsonCodec (Record rf)
-    r ← CA.decode codecWithTag json ∷ _ (Record rf)
-    let actualTag = Record.get (Proxy @tag) r ∷ String
->>>>>>> b192e340
+      tag = reflectSymbol (Proxy @tag) ∷ String
+
+    obj ← lmap JErr $ CA.decode jobject json
 
     checkTag tag obj name
 
     pure (Constructor NoArguments)
+
 
 instance gFlatCasesConstructorSingleArg ∷
   ( Row.Cons name (JPropCodec (Record rf)) () rc
@@ -570,25 +508,20 @@
     in
       CA.encode codecWithTag rcWithTag
 
-<<<<<<< HEAD
-  gFlatCasesDecode ∷ Record rc → Json → Either Err (Constructor name (Argument (Record rf)))
-  gFlatCasesDecode rc json = do
-    let
-      name = reflectSymbol (Proxy @name) ∷ String
-      tag = reflectSymbol (Proxy @tag) ∷ String
-
-    obj ← lmap JErr $ CA.decode jobject json
-
-    checkTag tag obj name
-
-    let
-=======
-  gFlatCasesDecode ∷ FlatEncoding tag → Record rc → Json → Either JsonDecodeError (Constructor name (Argument (Record rf)))
+
+  gFlatCasesDecode ∷ FlatEncoding tag → Record rc → Json → Either Err (Constructor name (Argument (Record rf)))
   gFlatCasesDecode { mapTag } rc json = do
     let
       nameRaw = reflectSymbol (Proxy @name) ∷ String
       name = mapTag nameRaw ∷ String
->>>>>>> b192e340
+      tag = reflectSymbol (Proxy @tag) ∷ String
+    
+
+    obj ← lmap JErr $ CA.decode jobject json
+
+    checkTag tag obj name
+      
+    let
       propCodec = Record.get (Proxy @name) rc ∷ JPropCodec (Record rf)
       codec = CA.object ("case " <> name) propCodec ∷ JsonCodec (Record rf)
 
@@ -617,30 +550,19 @@
         Inl lhs → gFlatCasesEncode @tag encoding r1 lhs
         Inr rhs → gFlatCasesEncode @tag encoding r2 rhs
 
-<<<<<<< HEAD
-  gFlatCasesDecode ∷ Record r → Json → Either Err (Sum (Constructor name lhs) rhs)
-  gFlatCasesDecode r tagged = do
-=======
-  gFlatCasesDecode ∷ FlatEncoding tag → Record r → Json → Either JsonDecodeError (Sum (Constructor name lhs) rhs)
+  gFlatCasesDecode ∷ FlatEncoding tag -> Record r → Json → Either Err (Sum (Constructor name lhs) rhs)
   gFlatCasesDecode encoding r tagged = do
->>>>>>> b192e340
     let
       codec = Record.get (Proxy @name) r ∷ codec
       r1 = Record.insert (Proxy @name) codec {} ∷ Record r1
       r2 = Record.delete (Proxy @name) r ∷ Record r2
     let
-<<<<<<< HEAD
-      lhs _ = gFlatCasesDecode @tag r1 tagged ∷ _ (Constructor name lhs)
-      rhs _ = gFlatCasesDecode @tag r2 tagged ∷ _ rhs
+      lhs _ = gFlatCasesDecode @tag encoding r1 tagged ∷ _ (Constructor name lhs)
+      rhs _ = gFlatCasesDecode @tag encoding r2 tagged ∷ _ rhs
     case lhs unit of
       Left UnmatchedCase → Inr <$> rhs unit
       Left (JErr err) → Left (JErr err)
       Right val → Right (Inl val)
-=======
-      lhs = gFlatCasesDecode @tag encoding r1 tagged ∷ _ (Constructor name lhs)
-      rhs = gFlatCasesDecode @tag encoding r2 tagged ∷ _ rhs
-    (Inl <$> lhs) <|> (Inr <$> rhs)
->>>>>>> b192e340
 
 --------------------------------------------------------------------------------
 
