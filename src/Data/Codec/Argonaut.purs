--- conflicted
+++ resolved
@@ -268,30 +268,33 @@
 recordProp p codecA codecR =
   let key = reflectSymbol p in GCodec (dec' key) (enc' key)
   where
-<<<<<<< HEAD
-    dec' ∷ String → ReaderT (FO.Object J.Json) (Either JsonDecodeError) (Record r')
-    dec' key = ReaderT \obj → do
-      r ← decode codecR obj
-      a ← BF.lmap (AtKey key) case FO.lookup key obj of
-        Just val → decode codecA val
-        Nothing → Left MissingValue
-      pure $ unsafeSet key a r
-    enc' ∷ String → Star (Writer (L.List (Tuple String J.Json))) (Record r') (Record r')
-    enc' key = Star \val →
-      writer $ Tuple val
-        $ Tuple key (encode codecA (unsafeGet key val))
-        : encode codecR (unsafeForget val)
-    unsafeForget ∷ Record r' → Record r
-    unsafeForget = unsafeCoerce
-    unsafeSet ∷ String → a → Record r → Record r'
-    unsafeSet key a = unsafeCoerce <<< FO.insert key a <<< unsafeCoerce
-    unsafeGet ∷ String → Record r' → a
-    unsafeGet s = unsafePartial fromJust <<< FO.lookup s <<< unsafeCoerce
-    
+  dec' ∷ String → ReaderT (FO.Object J.Json) (Either JsonDecodeError) (Record r')
+  dec' key = ReaderT \obj → do
+    r ← decode codecR obj
+    a ← BF.lmap (AtKey key) case FO.lookup key obj of
+      Just val → decode codecA val
+      Nothing → Left MissingValue
+    pure $ unsafeSet key a r
+
+  enc' ∷ String → Star (Writer (L.List (Tuple String J.Json))) (Record r') (Record r')
+  enc' key = Star \val →
+    writer $ Tuple val
+      $ Tuple key (encode codecA (unsafeGet key val))
+          : encode codecR (unsafeForget val)
+
+  unsafeForget ∷ Record r' → Record r
+  unsafeForget = unsafeCoerce
+
+  unsafeSet ∷ String → a → Record r → Record r'
+  unsafeSet key a = unsafeCoerce <<< FO.insert key a <<< unsafeCoerce
+
+  unsafeGet ∷ String → Record r' → a
+  unsafeGet s = unsafePartial fromJust <<< FO.lookup s <<< unsafeCoerce
+
 -- | Used with `record` to define an optional field.
 -- |
 -- | This will only decode the property as `Nothing` if the field does not exist
--- | in the object - having a values such as `null` assigned will need handling 
+-- | in the object - having a values such as `null` assigned will need handling
 -- | separately.
 -- |
 -- | The property will be omitted when encoding and the value is `Nothing`.
@@ -306,49 +309,29 @@
 recordPropOptional p codecA codecR =
   let key = reflectSymbol p in GCodec (dec' key) (enc' key)
   where
-    dec' ∷ String → ReaderT (FO.Object J.Json) (Either JsonDecodeError) (Record r')
-    dec' key = ReaderT \obj → do
-      r ← decode codecR obj
-      a ← BF.lmap (AtKey key) case FO.lookup key obj of
-        Just val → Just <$> decode codecA val
-        _ → Right Nothing
-      pure $ unsafeSet key a r
-    enc' ∷ String → Star (Writer (L.List (Tuple String J.Json))) (Record r') (Record r')
-    enc' key = Star \val → do
-      let w = encode codecR (unsafeForget val)
-      writer $ Tuple val case unsafeGet key val of
-        Just a → Tuple key (encode codecA a) : w
-        Nothing → w
-    unsafeForget ∷ Record r' → Record r
-    unsafeForget = unsafeCoerce
-    unsafeSet ∷ String → Maybe a → Record r → Record r'
-    unsafeSet key a = unsafeCoerce <<< FO.insert key a <<< unsafeCoerce
-    unsafeGet ∷ String → Record r' → Maybe a
-    unsafeGet s = unsafePartial fromJust <<< FO.lookup s <<< unsafeCoerce
-=======
   dec' ∷ String → ReaderT (FO.Object J.Json) (Either JsonDecodeError) (Record r')
   dec' key = ReaderT \obj → do
     r ← decode codecR obj
     a ← BF.lmap (AtKey key) case FO.lookup key obj of
-      Just val → decode codecA val
-      Nothing → Left MissingValue
+      Just val → Just <$> decode codecA val
+      _ → Right Nothing
     pure $ unsafeSet key a r
 
   enc' ∷ String → Star (Writer (L.List (Tuple String J.Json))) (Record r') (Record r')
-  enc' key = Star \val →
-    writer $ Tuple val
-      $ Tuple key (encode codecA (unsafeGet key val))
-          : encode codecR (unsafeForget val)
+  enc' key = Star \val → do
+    let w = encode codecR (unsafeForget val)
+    writer $ Tuple val case unsafeGet key val of
+      Just a → Tuple key (encode codecA a) : w
+      Nothing → w
 
   unsafeForget ∷ Record r' → Record r
   unsafeForget = unsafeCoerce
 
-  unsafeSet ∷ String → a → Record r → Record r'
+  unsafeSet ∷ String → Maybe a → Record r → Record r'
   unsafeSet key a = unsafeCoerce <<< FO.insert key a <<< unsafeCoerce
 
-  unsafeGet ∷ String → Record r' → a
+  unsafeGet ∷ String → Record r' → Maybe a
   unsafeGet s = unsafePartial fromJust <<< FO.lookup s <<< unsafeCoerce
->>>>>>> 2c32bb46
 
 jsonPrimCodec
   ∷ ∀ a
