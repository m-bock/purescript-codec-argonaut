--- conflicted
+++ resolved
@@ -10,12 +10,8 @@
 import Data.Codec.Argonaut (JsonCodec, JsonDecodeError(..))
 import Data.Codec.Argonaut as C
 import Data.Codec.Argonaut.Record as CR
-<<<<<<< HEAD
-import Data.Codec.Argonaut.Sum (Encoding(..), defaultEncoding, sumFlatWith, sumWith)
+import Data.Codec.Argonaut.Sum (Encoding(..), FlatEncoding, defaultEncoding, sumFlatWith, sumWith)
 import Data.Either (Either(..))
-=======
-import Data.Codec.Argonaut.Sum (Encoding(..), FlatEncoding, defaultEncoding, sumFlatWith, sumWith)
->>>>>>> b192e340
 import Data.Generic.Rep (class Generic)
 import Data.Show.Generic (genericShow)
 import Data.String as Str
@@ -535,9 +531,8 @@
           , "}"
           ]
 
-<<<<<<< HEAD
     checkFailure
-      codecSampleFlat
+      (codecSampleFlat opts)
       (Named "Sample" (Named "case FlatBaz" (AtKey "pos" MissingValue)))
       $ Str.joinWith "\n"
           [ "{"
@@ -547,7 +542,7 @@
           ]
 
     checkFailure
-      codecSampleFlat
+      (codecSampleFlat opts)
       (Named "Sample" (TypeMismatch "No case matched"))
       $ Str.joinWith "\n"
           [ "{"
@@ -555,8 +550,7 @@
           , "}"
           ]
 
-    quickCheck (propCodec arbitrary codecSampleFlat)
-=======
+    quickCheck (propCodec arbitrary $ codecSampleFlat opts)
   do
     log "  - mapTag"
     let
@@ -594,4 +588,3 @@
           ]
 
     quickCheck (propCodec arbitrary (codecSampleFlat opts))
->>>>>>> b192e340
